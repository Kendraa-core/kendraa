--- conflicted
+++ resolved
@@ -78,67 +78,61 @@
     });
 
   const getCroppedImg = async (
-  imageSrc: string,
-  pixelCrop: CropArea,
-  rotation = 0
-): Promise<Blob> => {
-  const image = await createImage(imageSrc);
-  // Choose output size based on cropType
-  const outputSize = cropType === 'avatar' ? 400 : 1600; // 400x400 for avatar, 1600x900 base for banner
-  const canvas = document.createElement('canvas');
-  const ctx = canvas.getContext('2d');
-  if (!ctx) throw new Error('No 2d context');
-
-  if (cropType === 'avatar') {
-    canvas.width = outputSize;
-    canvas.height = outputSize;
-  } else {
-    // banner -> 16:9
-    canvas.width = outputSize;
-    canvas.height = Math.round(outputSize * 9 / 16);
-  }
-
-  // If rotation exists, apply rotation about center
-  if (rotation !== 0) {
-    ctx.translate(canvas.width / 2, canvas.height / 2);
-    ctx.rotate((rotation * Math.PI) / 180);
-    ctx.translate(-canvas.width / 2, -canvas.height / 2);
-  }
-
-  // react-easy-crop's croppedAreaPixels are in the source image's pixel space (naturalWidth/naturalHeight)
-  const sx = pixelCrop.x;
-  const sy = pixelCrop.y;
-  const sWidth = pixelCrop.width;
-  const sHeight = pixelCrop.height;
-
-  // Draw the crop from original image to canvas scaled to output canvas size
-  ctx.drawImage(
-    image,
-    sx,
-    sy,
-    sWidth,
-    sHeight,
-    0,
-    0,
-    canvas.width,
-    canvas.height
-  );
-
-  return await new Promise((resolve, reject) => {
-    canvas.toBlob((blob) => {
-      if (!blob) return reject(new Error('Canvas is empty'));
-      resolve(blob);
-    }, 'image/jpeg', 0.92);
-  });
-};
+    imageSrc: string,
+    pixelCrop: CropArea,
+    rotation = 0
+  ): Promise<Blob> => {
+    const image = await createImage(imageSrc);
+    const outputSize = cropType === 'avatar' ? 400 : 1600;
+    const canvas = document.createElement('canvas');
+    const ctx = canvas.getContext('2d');
+    if (!ctx) throw new Error('No 2d context');
+
+    if (cropType === 'avatar') {
+      canvas.width = outputSize;
+      canvas.height = outputSize;
+    } else {
+      canvas.width = outputSize;
+      canvas.height = Math.round(outputSize * 9 / 16);
+    }
+
+    if (rotation !== 0) {
+      ctx.translate(canvas.width / 2, canvas.height / 2);
+      ctx.rotate((rotation * Math.PI) / 180);
+      ctx.translate(-canvas.width / 2, -canvas.height / 2);
+    }
+
+    const sx = pixelCrop.x;
+    const sy = pixelCrop.y;
+    const sWidth = pixelCrop.width;
+    const sHeight = pixelCrop.height;
+
+    ctx.drawImage(
+      image,
+      sx,
+      sy,
+      sWidth,
+      sHeight,
+      0,
+      0,
+      canvas.width,
+      canvas.height
+    );
+
+    return new Promise((resolve, reject) => {
+      canvas.toBlob((blob) => {
+        if (!blob) return reject(new Error('Canvas is empty'));
+        resolve(blob);
+      }, 'image/jpeg', 0.92);
+    });
+  };
 
 
   const handleImageChange = async (e: React.ChangeEvent<HTMLInputElement>, type: 'avatar' | 'banner') => {
     const file = e.target.files?.[0];
     if (!file) return;
 
-    // Validate file
-    const maxSizeMB = type === 'avatar' ? 5 : 10; // Increased limits for better quality
+    const maxSizeMB = type === 'avatar' ? 5 : 10;
     const validation = validateFile(file, maxSizeMB);
 
     if (!validation.valid) {
@@ -146,7 +140,6 @@
       return;
     }
 
-    // Create preview and show cropper
     const reader = new FileReader();
     reader.onloadend = () => {
       setImageToCrop(reader.result as string);
@@ -164,42 +157,36 @@
   }, []);
 
   const handleCropSave = async () => {
-  if (!imageToCrop || !croppedAreaPixels) return;
-
-  try {
-    setLoading(true);
-    const croppedImageBlob = await getCroppedImg(imageToCrop, croppedAreaPixels, rotation);
-
-    // give the file a unique name (timestamp + type)
-    const ext = 'jpg';
-    const filename = `${user?.id || 'anon'}-${cropType}-${Date.now()}.${ext}`;
-    const file = new File([croppedImageBlob], filename, { type: 'image/jpeg' });
-
-    // Create preview
-    const previewUrl = URL.createObjectURL(croppedImageBlob);
-    // revoke previous preview if any (avoid leaks)
-    if (cropType === 'avatar' && avatarPreview) URL.revokeObjectURL(avatarPreview);
-    if (cropType === 'banner' && bannerPreview) URL.revokeObjectURL(bannerPreview);
-
-    if (cropType === 'avatar') {
-      setAvatarFile(file);
-      setAvatarPreview(previewUrl);
-    } else {
-      setBannerFile(file);
-      setBannerPreview(previewUrl);
+    if (!imageToCrop || !croppedAreaPixels) return;
+
+    try {
+      setLoading(true);
+      const croppedImageBlob = await getCroppedImg(imageToCrop, croppedAreaPixels, rotation);
+      const ext = 'jpg';
+      const filename = `${user?.id || 'anon'}-${cropType}-${Date.now()}.${ext}`;
+      const file = new File([croppedImageBlob], filename, { type: 'image/jpeg' });
+      const previewUrl = URL.createObjectURL(croppedImageBlob);
+
+      if (cropType === 'avatar') {
+        if (avatarPreview) URL.revokeObjectURL(avatarPreview);
+        setAvatarFile(file);
+        setAvatarPreview(previewUrl);
+      } else {
+        if (bannerPreview) URL.revokeObjectURL(bannerPreview);
+        setBannerFile(file);
+        setBannerPreview(previewUrl);
+      }
+
+      setShowCropper(false);
+      setImageToCrop(null);
+      toast.success('Image cropped successfully!');
+    } catch (error) {
+      console.error('Error cropping image:', error);
+      toast.error('Failed to crop image');
+    } finally {
+      setLoading(false);
     }
-
-    setShowCropper(false);
-    setImageToCrop(null);
-    toast.success('Image cropped successfully!');
-    console.log('[CropSave] prepared file to upload ->', { filename, size: file.size, type: file.type });
-  } catch (error) {
-    console.error('Error cropping image:', error);
-    toast.error('Failed to crop image');
-  } finally {
-    setLoading(false);
-  }
-};
+  };
 
 
   const handleRemoveImage = async (type: 'avatar' | 'banner') => {
@@ -213,20 +200,20 @@
 
     setLoadingState(true);
     try {
-      // Extract bucket and path from URL
       const bucket = isAvatar ? 'avatars' : 'banners';
-      const urlParts = currentUrl.split('/');
-      const path = urlParts.slice(-2).join('/'); // Get last two parts (folder/filename)
-
-      // Delete from storage
+      // The path is everything after the bucket name in the URL
+      const path = currentUrl.split(`/${bucket}/`)[1];
+      
+      if (!path) {
+        throw new Error("Could not extract file path from URL.");
+      }
+
       await deleteFromSupabaseStorage(bucket, path);
 
-      // Update profile
       await updateProfile(user.id, {
         [isAvatar ? 'avatar_url' : 'banner_url']: null,
       });
 
-      // Clear preview
       if (isAvatar) {
         setAvatarPreview(null);
         setAvatarFile(null);
@@ -237,167 +224,107 @@
 
       toast.success(`${type === 'avatar' ? 'Profile picture' : 'Cover photo'} removed successfully`);
       onUpdate();
-    } catch (error) {
-      toast.error(`Failed to remove ${type === 'avatar' ? 'profile picture' : 'cover photo'}`);
+    } catch (error: any) {
+      console.error(`Failed to remove image:`, error);
+      toast.error(`Failed to remove ${type === 'avatar' ? 'profile picture' : 'cover photo'}: ${error.message}`);
     } finally {
       setLoadingState(false);
     }
   };
 
-  // improved handleSaveImage
-// No need to import supabase client here anymore, the helper handles it!
-
-const handleSaveImage = async (type: 'avatar' | 'banner') => {
-  if (!user?.id) return toast.error('User not found');
-
-  const file = type === 'avatar' ? avatarFile : bannerFile;
-  if (!file) return toast.error('No file to upload');
-
-  const isAvatar = type === 'avatar';
-  const setLoadingState = isAvatar ? setAvatarLoading : setBannerLoading;
-  setLoadingState(true);
-
-  try {
-    const folder = isAvatar ? 'avatars' : 'banners';
-    const filePath = generateFilePath(user.id, file.name, folder);
-    
-    // 1. Call your helper function
-    const result = await uploadToSupabaseStorage(folder, filePath, file);
-
-<<<<<<< HEAD
+  const handleSaveImage = async (type: 'avatar' | 'banner') => {
+    if (!user?.id) return toast.error('User not found');
+
+    const file = type === 'avatar' ? avatarFile : bannerFile;
+    if (!file) return toast.error('No file to upload');
+
+    const isAvatar = type === 'avatar';
+    const setLoadingState = isAvatar ? setAvatarLoading : setBannerLoading;
+    setLoadingState(true);
+
+    try {
+      const folder = isAvatar ? 'avatars' : 'banners';
+      // Use the corrected generateFilePath function
+      const filePath = generateFilePath(user.id, file.name);
+      
+      const result = await uploadToSupabaseStorage(folder, filePath, file);
+
       if (result.error) {
-        // Provide more specific error messages
-        if (result.error.includes('row-level security policy')) {
-          throw new Error('Storage access denied. Please contact support to configure storage permissions.');
-        } else if (result.error.includes('Bucket') && result.error.includes('not found')) {
-          throw new Error('Storage bucket not configured. Please contact support.');
-        } else if (result.error.includes('Failed to check buckets')) {
-          throw new Error('Unable to connect to storage. Please check your internet connection and try again.');
-        } else {
-          throw new Error(result.error);
-        }
-      }
-=======
-    // 2. Check for the error your helper returns
-    if (result.error) {
-      throw new Error(result.error);
+        // The error object from Supabase might have a 'message' property
+        const errorMessage = result.error.message || String(result.error);
+        throw new Error(errorMessage);
+      }
+      
+      const uploadedUrl = result.url;
+      if (!uploadedUrl) {
+        throw new Error('Upload succeeded but no URL was returned.');
+      }
+      
+      await updateProfile(user.id, {
+        [isAvatar ? 'avatar_url' : 'banner_url']: uploadedUrl,
+      });
+
+      if (isAvatar) setAvatarFile(null);
+      else setBannerFile(null);
+
+      toast.success(`${isAvatar ? 'Profile picture' : 'Cover photo'} updated successfully`);
+      onUpdate();
+    } catch (err: any) {
+      console.error(`[handleSaveImage Error]`, err);
+      toast.error(`Upload failed: ${err.message}`);
+    } finally {
+      setLoadingState(false);
     }
-    
-    // 3. Get the URL directly from the result
-    const uploadedUrl = result.url;
-    if (!uploadedUrl) {
-      throw new Error('Upload succeeded but no URL was returned.');
-    }
-    
-    // 4. Update the profile
-    await updateProfile(user.id, {
-      [isAvatar ? 'avatar_url' : 'banner_url']: uploadedUrl,
-    });
->>>>>>> b583f6ac
-
-    if (isAvatar) setAvatarFile(null);
-    else setBannerFile(null);
-
-    toast.success(`${isAvatar ? 'Profile picture' : 'Cover photo'} updated successfully`);
-    onUpdate();
-  } catch (err: any) {
-    console.error(`[handleSaveImage Error]`, err);
-    toast.error(`Upload failed: ${err.message}`);
-  } finally {
-    setLoadingState(false);
-  }
-};
-
-
-
-<<<<<<< HEAD
+  };
+
+  const handleSaveAll = async () => {
+    if (!user?.id) return toast.error('User not found');
+
     setLoading(true);
     try {
-      const updates: any = {};
-
-      // Save avatar if changed
+      const updates: { avatar_url?: string; banner_url?: string } = {};
+
       if (avatarFile) {
-        const avatarPath = generateFilePath(user.id, avatarFile.name, 'avatars');
-        const avatarResult = await uploadToSupabaseStorage('avatars', avatarPath, avatarFile);
-        if (avatarResult.error) {
-          if (avatarResult.error.includes('row-level security policy')) {
-            throw new Error('Storage access denied. Please contact support to configure storage permissions.');
-          } else if (avatarResult.error.includes('Bucket') && avatarResult.error.includes('not found')) {
-            throw new Error('Storage bucket not configured. Please contact support.');
-          } else {
-            throw new Error(avatarResult.error);
-          }
-        }
-        updates.avatar_url = avatarResult.url;
-      }
-
-      // Save banner if changed
+        const result = await uploadToSupabaseStorage(
+          'avatars',
+          generateFilePath(user.id, avatarFile.name),
+          avatarFile
+        );
+        const errorMessage = result.error?.message || result.error;
+        if (errorMessage) throw new Error(`Avatar upload failed: ${errorMessage}`);
+        if (!result.url) throw new Error('Avatar upload succeeded but no URL was returned.');
+        updates.avatar_url = result.url;
+      }
+
       if (bannerFile) {
-        const bannerPath = generateFilePath(user.id, bannerFile.name, 'banners');
-        const bannerResult = await uploadToSupabaseStorage('banners', bannerPath, bannerFile);
-        if (bannerResult.error) {
-          if (bannerResult.error.includes('row-level security policy')) {
-            throw new Error('Storage access denied. Please contact support to configure storage permissions.');
-          } else if (bannerResult.error.includes('Bucket') && bannerResult.error.includes('not found')) {
-            throw new Error('Storage bucket not configured. Please contact support.');
-          } else {
-            throw new Error(bannerResult.error);
-          }
-        }
-        updates.banner_url = bannerResult.url;
-      }
-=======
- // improved handleSaveAll (with per-upload logs and detailed errors)
-// No need to import supabase client here anymore
-
-const handleSaveAll = async () => {
-  if (!user?.id) return toast.error('User not found');
->>>>>>> b583f6ac
-
-  setLoading(true);
-  try {
-    const updates: { avatar_url?: string; banner_url?: string } = {};
-
-    if (avatarFile) {
-      const result = await uploadToSupabaseStorage(
-        'avatars',
-        generateFilePath(user.id, avatarFile.name, 'avatars'),
-        avatarFile
-      );
-      if (result.error) throw new Error(`Avatar upload failed: ${result.error}`);
-      if (!result.url) throw new Error('Avatar upload succeeded but no URL was returned.');
-      updates.avatar_url = result.url;
+        const result = await uploadToSupabaseStorage(
+          'banners',
+          generateFilePath(user.id, bannerFile.name),
+          bannerFile
+        );
+        const errorMessage = result.error?.message || result.error;
+        if (errorMessage) throw new Error(`Banner upload failed: ${errorMessage}`);
+        if (!result.url) throw new Error('Banner upload succeeded but no URL was returned.');
+        updates.banner_url = result.url;
+      }
+
+      if (Object.keys(updates).length > 0) {
+        await updateProfile(user.id, updates);
+      }
+
+      setAvatarFile(null);
+      setBannerFile(null);
+
+      toast.success('Profile images updated successfully');
+      onUpdate();
+      onClose();
+    } catch (err: any) {
+      console.error('[handleSaveAll] failed', err);
+      toast.error(`Failed to save images: ${err.message}`);
+    } finally {
+      setLoading(false);
     }
-
-    if (bannerFile) {
-      const result = await uploadToSupabaseStorage(
-        'banners',
-        generateFilePath(user.id, bannerFile.name, 'banners'),
-        bannerFile
-      );
-      if (result.error) throw new Error(`Banner upload failed: ${result.error}`);
-      if (!result.url) throw new Error('Banner upload succeeded but no URL was returned.');
-      updates.banner_url = result.url;
-    }
-
-    if (Object.keys(updates).length > 0) {
-      await updateProfile(user.id, updates);
-    }
-
-    setAvatarFile(null);
-    setBannerFile(null);
-
-    toast.success('Profile images updated successfully');
-    onUpdate();
-    onClose();
-  } catch (err: any) {
-    console.error('[handleSaveAll] failed', err);
-    toast.error(`Failed to save images: ${err.message}`);
-  } finally {
-    setLoading(false);
-  }
-};
-
+  };
 
   const resetCropSettings = () => {
     setCrop({ x: 0, y: 0 });
@@ -420,11 +347,11 @@
           initial={{ scale: 0.9, opacity: 0 }}
           animate={{ scale: 1, opacity: 1 }}
           exit={{ scale: 0.9, opacity: 0 }}
-          className="bg-white rounded-2xl shadow-2xl w-full max-w-4xl max-h-[90vh] overflow-hidden"
+          className="bg-white rounded-2xl shadow-2xl w-full max-w-4xl max-h-[90vh] overflow-hidden flex flex-col"
           onClick={(e) => e.stopPropagation()}
         >
           {/* Header */}
-          <div className="flex items-center justify-between p-6 border-b border-gray-200">
+          <div className="flex-shrink-0 flex items-center justify-between p-6 border-b border-gray-200">
             <div className="flex items-center space-x-4">
               <div className="p-2 bg-[#007fff]/10 rounded-lg">
                 <CameraIcon className="w-6 h-6 text-[#007fff]" />
@@ -443,7 +370,7 @@
           </div>
 
           {/* Content */}
-          <div className="p-6">
+          <div className="flex-1 p-6 overflow-y-auto">
             {showCropper ? (
               /* Cropper Interface */
               <div className="space-y-6">
@@ -456,32 +383,22 @@
                   </p>
                 </div>
 
-                {/* Cropper Container */}
                 <div className="relative w-full h-96 bg-gray-100 rounded-lg overflow-hidden">
                   <Cropper
                     image={imageToCrop || ''}
                     crop={crop}
                     zoom={zoom}
                     rotation={rotation}
-                    aspect={cropType === 'avatar' ? 1 : 16/9}
+                    aspect={cropType === 'avatar' ? 1 : 16 / 9}
                     onCropChange={setCrop}
                     onCropComplete={handleCropComplete}
                     onZoomChange={setZoom}
                     onRotationChange={setRotation}
                     showGrid={true}
-                    style={{
-                      containerStyle: {
-                        width: '100%',
-                        height: '100%',
-                        position: 'relative',
-                      },
-                    }}
                   />
                 </div>
 
-                {/* Crop Controls */}
                 <div className="space-y-4">
-                  {/* Zoom Control */}
                   <div>
                     <label className="block text-sm font-medium text-gray-700 mb-2">
                       Zoom: {Math.round(zoom * 100)}%
@@ -495,13 +412,12 @@
                         step={0.1}
                         value={zoom}
                         onChange={(e) => setZoom(Number(e.target.value))}
-                        className="flex-1 h-2 bg-gray-200 rounded-lg appearance-none cursor-pointer slider"
+                        className="flex-1 h-2 bg-gray-200 rounded-lg appearance-none cursor-pointer"
                       />
                       <MagnifyingGlassPlusIcon className="w-5 h-5 text-gray-400" />
                     </div>
                   </div>
 
-                  {/* Rotation Control */}
                   <div>
                     <label className="block text-sm font-medium text-gray-700 mb-2">
                       Rotation: {rotation}°
@@ -515,14 +431,13 @@
                         step={1}
                         value={rotation}
                         onChange={(e) => setRotation(Number(e.target.value))}
-                        className="flex-1 h-2 bg-gray-200 rounded-lg appearance-none cursor-pointer slider"
+                        className="flex-1 h-2 bg-gray-200 rounded-lg appearance-none cursor-pointer"
                       />
                       <ArrowsPointingOutIcon className="w-5 h-5 text-gray-400" />
                     </div>
                   </div>
                 </div>
 
-                {/* Crop Actions */}
                 <div className="flex items-center justify-between pt-4 border-t border-gray-200">
                   <div className="flex space-x-3">
                     <button
@@ -555,7 +470,6 @@
             ) : (
               /* Main Editor Interface */
               <div className="space-y-6">
-                {/* Tabs */}
                 <div className="flex space-x-1 bg-gray-100 p-1 rounded-lg">
                   <button
                     onClick={() => setActiveTab('avatar')}
@@ -579,7 +493,6 @@
                   </button>
                 </div>
 
-                {/* Avatar Editor */}
                 {activeTab === 'avatar' && (
                   <div className="space-y-6">
                     <div className="text-center">
@@ -606,14 +519,21 @@
                             <PhotoIcon className="w-16 h-16 text-[#007fff]/40" />
                           </div>
                         )}
-                        <button className="absolute -bottom-1 -right-1 bg-[#007fff] text-white p-2 rounded-full hover:bg-[#007fff]/90 transition-colors">
+                        <label className="absolute -bottom-1 -right-1 bg-[#007fff] text-white p-2 rounded-full hover:bg-[#007fff]/90 transition-colors cursor-pointer">
                           <CameraIcon className="w-4 h-4" />
-                        </button>
+                          <input
+                            ref={fileInputRef}
+                            type="file"
+                            accept="image/*"
+                            onChange={(e) => handleImageChange(e, 'avatar')}
+                            className="hidden"
+                          />
+                        </label>
                       </div>
 
                       <div className="flex space-x-3">
                         <label className="cursor-pointer">
-                          <span className="px-6 py-3 bg-[#007fff] text-white rounded-xl hover:bg-[#007fff]/90 transition-colors font-medium">
+                          <span className="px-6 py-3 bg-[#007fff]/10 text-[#007fff] rounded-xl hover:bg-[#007fff]/20 transition-colors font-medium">
                             {avatarPreview ? 'Change Photo' : 'Upload Photo'}
                           </span>
                           <input
@@ -653,7 +573,6 @@
                   </div>
                 )}
 
-                {/* Banner Editor */}
                 {activeTab === 'banner' && (
                   <div className="space-y-6">
                     <div className="text-center">
@@ -669,9 +588,9 @@
                           <Image
                             src={bannerPreview}
                             alt="Banner preview"
-                            width={400}
-                            height={192}
-                            className="w-full h-full object-cover"
+                            layout="fill"
+                            objectFit="cover"
+                            className="w-full h-full"
                           />
                         ) : (
                           <div className="w-full h-full flex items-center justify-center">
@@ -682,7 +601,7 @@
 
                       <div className="flex space-x-3 justify-center">
                         <label className="cursor-pointer">
-                          <span className="px-6 py-3 bg-[#007fff] text-white rounded-xl hover:bg-[#007fff]/90 transition-colors font-medium">
+                          <span className="px-6 py-3 bg-[#007fff]/10 text-[#007fff] rounded-xl hover:bg-[#007fff]/20 transition-colors font-medium">
                             {bannerPreview ? 'Change Photo' : 'Upload Photo'}
                           </span>
                           <input
@@ -728,7 +647,7 @@
 
           {/* Footer */}
           {!showCropper && (
-            <div className="flex items-center justify-between p-6 border-t border-gray-200 bg-gray-50">
+            <div className="flex-shrink-0 flex items-center justify-between p-6 border-t border-gray-200 bg-gray-50">
               <div className="text-sm text-gray-600">
                 {avatarFile || bannerFile ? 'You have unsaved changes' : 'All changes saved'}
               </div>
