--- conflicted
+++ resolved
@@ -57,15 +57,13 @@
     }
   };
 
-<<<<<<< HEAD
-=======
   if (sent) {
     return (
-      <div className="min-h-screen bg-white flex items-center justify-center py-12 px-4 sm:px-6 lg:px-8">
+      <div className="min-h-screen bg-gray-50 flex items-center justify-center py-12 px-4 sm:px-6 lg:px-8">
         <div className="max-w-md w-full space-y-8">
           <div className="text-center">
             <Logo />
-            <h2 className="mt-6 text-3xl font-bold text-black">
+            <h2 className="mt-6 text-3xl font-bold text-gray-900">
               Check your email
             </h2>
             <p className="mt-2 text-sm text-gray-600">
@@ -78,8 +76,8 @@
 
           <div className="bg-white py-8 px-6 shadow-sm rounded-xl border border-gray-200">
             <div className="text-center space-y-4">
-              <div className="w-16 h-16 bg-[#007fff]/10 rounded-full flex items-center justify-center mx-auto">
-                <svg className="w-8 h-8 text-[#007fff]" fill="none" stroke="currentColor" viewBox="0 0 24 24">
+              <div className="w-16 h-16 bg-azure-100 rounded-full flex items-center justify-center mx-auto">
+                <svg className="w-8 h-8 text-azure-600" fill="none" stroke="currentColor" viewBox="0 0 24 24">
                   <path strokeLinecap="round" strokeLinejoin="round" strokeWidth={2} d="M3 8l7.89 4.26a2 2 0 002.22 0L21 8M5 19h14a2 2 0 002-2V7a2 2 0 00-2-2H5a2 2 0 00-2 2v10a2 2 0 002 2z" />
                 </svg>
               </div>
@@ -88,7 +86,7 @@
               </p>
               <button
                 onClick={() => setSent(false)}
-                className="text-[#007fff] hover:text-[#007fff]/80 text-sm font-medium transition-colors"
+                className="text-azure-600 hover:text-azure-500 text-sm font-medium transition-colors"
               >
                 Try again
               </button>
@@ -97,7 +95,7 @@
             <div className="mt-6 pt-6 border-t border-gray-200">
               <Link
                 href="/signin"
-                className="w-full flex justify-center py-2 px-4 border border-[#007fff]/20 rounded-lg shadow-sm text-sm font-medium text-[#007fff] bg-white hover:bg-[#007fff]/5 focus:outline-none focus:ring-2 focus:ring-offset-2 focus:ring-[#007fff] transition-colors"
+                className="w-full flex justify-center py-2 px-4 border border-gray-300 rounded-lg shadow-sm text-sm font-medium text-gray-700 bg-white hover:bg-gray-50 focus:outline-none focus:ring-2 focus:ring-offset-2 focus:ring-blue-500 transition-colors"
               >
                 Back to sign in
               </Link>
@@ -108,7 +106,6 @@
     );
   }
 
->>>>>>> 49bed1db
   return (
     <div className="min-h-screen bg-white flex items-center justify-center py-12 px-4 sm:px-6 lg:px-8">
       <div className="max-w-md w-full space-y-8">
