'use client';

import { useState } from 'react';
import { useRouter } from 'next/navigation';
import Link from 'next/link';
import Logo from '@/components/common/Logo';
import toast from 'react-hot-toast';
import { getSupabase } from '@/lib/queries';

export default function ForgotPassword() {
  const [email, setEmail] = useState('');
  const [loading, setLoading] = useState(false);
  const router = useRouter();

  const handleSubmit = async (e: React.FormEvent) => {
    e.preventDefault();
    
    if (!email.trim()) {
      toast.error('Please enter your email address');
      return;
    }

    const emailRegex = /^[^\s@]+@[^\s@]+\.[^\s@]+$/;
    if (!emailRegex.test(email)) {
      toast.error('Please enter a valid email address');
      return;
    }

    setLoading(true);

    try {
      // Use signInWithOtp to send a code instead of a link
      const { error } = await getSupabase().auth.signInWithOtp({
        email: email,
        options: {
          shouldCreateUser: false, // Don't create a new user if one doesn't exist
        },
      });

      if (error) {
        console.error('OTP send error:', error);
        if (error.message.toLowerCase().includes('user not found')) {
           toast.error('No account found with this email address.');
        } else {
           throw error;
        }
      } else {
        toast.success('A verification code has been sent to your email.');
        // Redirect to the new OTP verification page, passing the email along
        router.push(`/verify-otp?email=${encodeURIComponent(email)}`);
      }
    } catch (error: any) {
      console.error('OTP send error:', error);
      toast.error(error.message || 'Failed to send verification code.');
    } finally {
      setLoading(false);
    }
  };

<<<<<<< HEAD
=======
  if (sent) {
    return (
      <div className="min-h-screen bg-white flex items-center justify-center py-12 px-4 sm:px-6 lg:px-8">
        <div className="max-w-md w-full space-y-8">
          <div className="text-center">
            <Logo />
            <h2 className="mt-6 text-3xl font-bold text-black">
              Check your email
            </h2>
            <p className="mt-2 text-sm text-gray-600">
              We&apos;ve sent a password reset link to <strong>{email}</strong>
            </p>
            <p className="mt-4 text-sm text-gray-500">
              Click the link in your email to reset your password. The link will expire in 1 hour.
            </p>
          </div>

          <div className="bg-white py-8 px-6 shadow-sm rounded-xl border border-gray-200">
            <div className="text-center space-y-4">
              <div className="w-16 h-16 bg-[#007fff]/10 rounded-full flex items-center justify-center mx-auto">
                <svg className="w-8 h-8 text-[#007fff]" fill="none" stroke="currentColor" viewBox="0 0 24 24">
                  <path strokeLinecap="round" strokeLinejoin="round" strokeWidth={2} d="M3 8l7.89 4.26a2 2 0 002.22 0L21 8M5 19h14a2 2 0 002-2V7a2 2 0 00-2-2H5a2 2 0 00-2 2v10a2 2 0 002 2z" />
                </svg>
              </div>
              <p className="text-sm text-gray-600">
                Didn&apos;t receive the email? Check your spam folder or try again.
              </p>
              <button
                onClick={() => setSent(false)}
                className="text-[#007fff] hover:text-[#007fff]/80 text-sm font-medium transition-colors"
              >
                Try again
              </button>
            </div>

            <div className="mt-6 pt-6 border-t border-gray-200">
              <Link
                href="/signin"
                className="w-full flex justify-center py-2 px-4 border border-[#007fff]/20 rounded-lg shadow-sm text-sm font-medium text-[#007fff] bg-white hover:bg-[#007fff]/5 focus:outline-none focus:ring-2 focus:ring-offset-2 focus:ring-[#007fff] transition-colors"
              >
                Back to sign in
              </Link>
            </div>
          </div>
        </div>
      </div>
    );
  }

>>>>>>> 49bed1db
  return (
    <div className="min-h-screen bg-white flex items-center justify-center py-12 px-4 sm:px-6 lg:px-8">
      <div className="max-w-md w-full space-y-8">
        <div className="text-center">
          <Logo />
          <h2 className="mt-6 text-3xl font-bold text-black">
            Reset your password
          </h2>
          <p className="mt-2 text-sm text-gray-600">
            Enter your email and we'll send you a verification code.
          </p>
        </div>

        <div className="bg-white py-8 px-6 shadow-sm rounded-xl border border-gray-200">
          <form className="space-y-6" onSubmit={handleSubmit}>
            <div>
              <label htmlFor="email" className="block text-sm font-medium text-[#007fff] mb-2">
                Email address
              </label>
              <input
                id="email"
                name="email"
                type="email"
                autoComplete="email"
                required
                value={email}
                onChange={(e) => setEmail(e.target.value)}
                className="w-full px-3 py-2 border border-[#007fff]/20 rounded-lg bg-white text-black focus:outline-none focus:ring-2 focus:ring-[#007fff]/10 focus:border-[#007fff] transition-colors placeholder:text-gray-400"
                placeholder="Enter your email"
                disabled={loading}
              />
            </div>

            <div>
              <button
                type="submit"
                disabled={loading || !email.trim()}
                className="w-full flex justify-center py-2 px-4 border border-transparent rounded-lg shadow-sm text-sm font-medium text-white bg-[#007fff] hover:bg-[#007fff]/90 focus:outline-none focus:ring-2 focus:ring-offset-2 focus:ring-[#007fff] disabled:opacity-50 disabled:cursor-not-allowed transition-colors"
              >
                {loading ? 'Sending Code...' : 'Send Verification Code'}
              </button>
            </div>
          </form>

<<<<<<< HEAD
          <div className="mt-6 text-center">
            <Link
              href="/signin"
              className="font-medium text-azure-600 hover:text-azure-500"
            >
              Back to sign in
            </Link>
=======
          <div className="mt-6">
            <div className="relative">
              <div className="absolute inset-0 flex items-center">
                <div className="w-full border-t border-gray-300" />
              </div>
              <div className="relative flex justify-center text-sm">
                <span className="px-2 bg-white text-gray-500">Remember your password?</span>
              </div>
            </div>

            <div className="mt-6">
              <Link
                href="/signin"
                className="w-full flex justify-center py-2 px-4 border border-[#007fff]/20 rounded-lg shadow-sm text-sm font-medium text-[#007fff] bg-white hover:bg-[#007fff]/5 focus:outline-none focus:ring-2 focus:ring-offset-2 focus:ring-[#007fff] transition-colors"
              >
                Back to sign in
              </Link>
            </div>
>>>>>>> 49bed1db
          </div>
        </div>
      </div>
    </div>
  );
}
<|MERGE_RESOLUTION|>--- conflicted
+++ resolved
@@ -57,58 +57,6 @@
     }
   };
 
-<<<<<<< HEAD
-=======
-  if (sent) {
-    return (
-      <div className="min-h-screen bg-white flex items-center justify-center py-12 px-4 sm:px-6 lg:px-8">
-        <div className="max-w-md w-full space-y-8">
-          <div className="text-center">
-            <Logo />
-            <h2 className="mt-6 text-3xl font-bold text-black">
-              Check your email
-            </h2>
-            <p className="mt-2 text-sm text-gray-600">
-              We&apos;ve sent a password reset link to <strong>{email}</strong>
-            </p>
-            <p className="mt-4 text-sm text-gray-500">
-              Click the link in your email to reset your password. The link will expire in 1 hour.
-            </p>
-          </div>
-
-          <div className="bg-white py-8 px-6 shadow-sm rounded-xl border border-gray-200">
-            <div className="text-center space-y-4">
-              <div className="w-16 h-16 bg-[#007fff]/10 rounded-full flex items-center justify-center mx-auto">
-                <svg className="w-8 h-8 text-[#007fff]" fill="none" stroke="currentColor" viewBox="0 0 24 24">
-                  <path strokeLinecap="round" strokeLinejoin="round" strokeWidth={2} d="M3 8l7.89 4.26a2 2 0 002.22 0L21 8M5 19h14a2 2 0 002-2V7a2 2 0 00-2-2H5a2 2 0 00-2 2v10a2 2 0 002 2z" />
-                </svg>
-              </div>
-              <p className="text-sm text-gray-600">
-                Didn&apos;t receive the email? Check your spam folder or try again.
-              </p>
-              <button
-                onClick={() => setSent(false)}
-                className="text-[#007fff] hover:text-[#007fff]/80 text-sm font-medium transition-colors"
-              >
-                Try again
-              </button>
-            </div>
-
-            <div className="mt-6 pt-6 border-t border-gray-200">
-              <Link
-                href="/signin"
-                className="w-full flex justify-center py-2 px-4 border border-[#007fff]/20 rounded-lg shadow-sm text-sm font-medium text-[#007fff] bg-white hover:bg-[#007fff]/5 focus:outline-none focus:ring-2 focus:ring-offset-2 focus:ring-[#007fff] transition-colors"
-              >
-                Back to sign in
-              </Link>
-            </div>
-          </div>
-        </div>
-      </div>
-    );
-  }
-
->>>>>>> 49bed1db
   return (
     <div className="min-h-screen bg-white flex items-center justify-center py-12 px-4 sm:px-6 lg:px-8">
       <div className="max-w-md w-full space-y-8">
@@ -153,7 +101,6 @@
             </div>
           </form>
 
-<<<<<<< HEAD
           <div className="mt-6 text-center">
             <Link
               href="/signin"
@@ -161,26 +108,6 @@
             >
               Back to sign in
             </Link>
-=======
-          <div className="mt-6">
-            <div className="relative">
-              <div className="absolute inset-0 flex items-center">
-                <div className="w-full border-t border-gray-300" />
-              </div>
-              <div className="relative flex justify-center text-sm">
-                <span className="px-2 bg-white text-gray-500">Remember your password?</span>
-              </div>
-            </div>
-
-            <div className="mt-6">
-              <Link
-                href="/signin"
-                className="w-full flex justify-center py-2 px-4 border border-[#007fff]/20 rounded-lg shadow-sm text-sm font-medium text-[#007fff] bg-white hover:bg-[#007fff]/5 focus:outline-none focus:ring-2 focus:ring-offset-2 focus:ring-[#007fff] transition-colors"
-              >
-                Back to sign in
-              </Link>
-            </div>
->>>>>>> 49bed1db
           </div>
         </div>
       </div>
