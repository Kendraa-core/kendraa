--- conflicted
+++ resolved
@@ -88,12 +88,8 @@
         <div className="max-w-md w-full space-y-8">
           <div className="text-center">
             <Logo />
-            <h2 className="mt-6 text-3xl font-bold text-black">
-<<<<<<< HEAD
-              Validating session...
-=======
+            <h2 className="mt-6 text-3xl font-bold text-gray-900">
               Validating reset link...
->>>>>>> 49bed1db
             </h2>
             <div className="mt-4">
               <div className="w-8 h-8 border-2 border-[#007fff] border-t-transparent rounded-full animate-spin mx-auto"></div>
