--- conflicted
+++ resolved
@@ -18,9 +18,9 @@
   const [isValidSession, setIsValidSession] = useState(false);
   const router = useRouter();
 
+  // This hook confirms that a session exists, which should have been
+  // created by the successful OTP verification step.
   useEffect(() => {
-    // This hook just confirms that a session exists, which should have been
-    // created by the successful OTP verification step.
     const checkSession = async () => {
       const { data: { session } } = await getSupabase().auth.getSession();
       if (session) {
@@ -84,37 +84,25 @@
 
   if (!isValidSession) {
     return (
-<<<<<<< HEAD
-      <div className="min-h-screen bg-gray-50 flex items-center justify-center">
-        <div className="text-center">
-            <Logo />
-            <h2 className="mt-6 text-3xl font-bold text-gray-900">
-              Validating session...
-=======
       <div className="min-h-screen bg-white flex items-center justify-center py-12 px-4 sm:px-6 lg:px-8">
         <div className="max-w-md w-full space-y-8">
           <div className="text-center">
             <Logo />
             <h2 className="mt-6 text-3xl font-bold text-black">
-              Validating reset link...
->>>>>>> 49bed1db
+              Validating session...
             </h2>
             <div className="mt-4">
               <div className="w-8 h-8 border-2 border-[#007fff] border-t-transparent rounded-full animate-spin mx-auto"></div>
             </div>
           </div>
+        </div>
       </div>
     );
   }
   
   if (success) {
-<<<<<<< HEAD
-     return (
-      <div className="min-h-screen bg-gray-50 flex items-center justify-center py-12 px-4 sm:px-6 lg:px-8">
-=======
     return (
       <div className="min-h-screen bg-white flex items-center justify-center py-12 px-4 sm:px-6 lg:px-8">
->>>>>>> 49bed1db
         <div className="max-w-md w-full space-y-8">
           <div className="text-center">
             <Logo />
@@ -127,13 +115,8 @@
           </div>
           <div className="bg-white py-8 px-6 shadow-sm rounded-xl border border-gray-200">
             <div className="text-center space-y-4">
-<<<<<<< HEAD
-               <div className="w-16 h-16 bg-azure-100 rounded-full flex items-center justify-center mx-auto">
-                <svg className="w-8 h-8 text-azure-600" fill="none" stroke="currentColor" viewBox="0 0 24 24">
-=======
               <div className="w-16 h-16 bg-[#007fff]/10 rounded-full flex items-center justify-center mx-auto">
                 <svg className="w-8 h-8 text-[#007fff]" fill="none" stroke="currentColor" viewBox="0 0 24 24">
->>>>>>> 49bed1db
                   <path strokeLinecap="round" strokeLinejoin="round" strokeWidth={2} d="M5 13l4 4L19 7" />
                 </svg>
               </div>
@@ -144,11 +127,7 @@
             <div className="mt-6 pt-6 border-t border-gray-200">
               <Link
                 href="/signin"
-<<<<<<< HEAD
-                className="w-full flex justify-center py-2 px-4 border border-gray-300 rounded-lg shadow-sm text-sm font-medium text-gray-700 bg-white hover:bg-gray-50"
-=======
                 className="w-full flex justify-center py-2 px-4 border border-[#007fff]/20 rounded-lg shadow-sm text-sm font-medium text-[#007fff] bg-white hover:bg-white focus:outline-none focus:ring-2 focus:ring-offset-2 focus:ring-[#007fff] transition-colors"
->>>>>>> 49bed1db
               >
                 Sign in now
               </Link>
@@ -183,11 +162,7 @@
                   required
                   value={password}
                   onChange={(e) => setPassword(e.target.value)}
-<<<<<<< HEAD
-                  className="w-full px-3 py-2 pr-10 border border-gray-300 rounded-lg"
-=======
                   className="w-full px-3 py-2 pr-10 border border-[#007fff]/20 rounded-lg bg-white text-black focus:outline-none focus:ring-2 focus:ring-[#007fff] focus:border-[#007fff] transition-colors placeholder:text-gray-400"
->>>>>>> 49bed1db
                   placeholder="Enter your new password"
                   disabled={loading}
                 />
@@ -217,11 +192,7 @@
                   required
                   value={confirmPassword}
                   onChange={(e) => setConfirmPassword(e.target.value)}
-<<<<<<< HEAD
-                  className="w-full px-3 py-2 pr-10 border border-gray-300 rounded-lg"
-=======
                   className="w-full px-3 py-2 pr-10 border border-[#007fff]/20 rounded-lg bg-white text-black focus:outline-none focus:ring-2 focus:ring-[#007fff] focus:border-[#007fff] transition-colors placeholder:text-gray-400"
->>>>>>> 49bed1db
                   placeholder="Confirm your new password"
                   disabled={loading}
                 />
@@ -238,17 +209,7 @@
                 </button>
               </div>
             </div>
-
-<<<<<<< HEAD
-            <button
-              type="submit"
-              disabled={loading || !password || !confirmPassword}
-              className="w-full flex justify-center py-2 px-4 border border-transparent rounded-lg shadow-sm text-sm font-medium text-white bg-azure-600 hover:bg-azure-700 disabled:opacity-50"
-            >
-              {loading ? 'Updating...' : 'Update password'}
-            </button>
-          </form>
-=======
+            
             <div>
               <button
                 type="submit"
@@ -286,7 +247,6 @@
               </Link>
             </div>
           </div>
->>>>>>> 49bed1db
         </div>
       </div>
     </div>
